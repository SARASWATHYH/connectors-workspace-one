--- conflicted
+++ resolved
@@ -53,18 +53,10 @@
             <artifactId>spring-boot-starter-web</artifactId>
         </dependency>
         <dependency>
-<<<<<<< HEAD
-=======
             <groupId>org.springframework</groupId>
             <artifactId>spring-webflux</artifactId>
          </dependency>
         <dependency>
-            <groupId>junit</groupId>
-            <artifactId>junit</artifactId>
-            <scope>compile</scope>
-        </dependency>
-        <dependency>
->>>>>>> 154bb22e
             <groupId>com.github.fge</groupId>
             <artifactId>json-schema-core</artifactId>
         </dependency>
