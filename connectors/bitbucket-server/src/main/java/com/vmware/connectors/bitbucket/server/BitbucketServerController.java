--- conflicted
+++ resolved
@@ -227,20 +227,12 @@
 
     }
 
-<<<<<<< HEAD
-    private Flux<Card> getCardForBitbucketServerPR(final String authHeader,
+    private Mono<Card> getCardForBitbucketServerPR(final String authHeader,
                                                    final BitbucketServerPullRequest pullRequest,
                                                    final String baseUrl,
                                                    final String routingPrefix,
                                                    final Locale locale,
                                                    final HttpServletRequest request) {
-=======
-    private Mono<Card> getCardForBitbucketServerPR(final String authHeader,
-                                                     final BitbucketServerPullRequest pullRequest,
-                                                     final String baseUrl,
-                                                     final String routingPrefix,
-                                                     final Locale locale) {
->>>>>>> ecd3a371
         logger.debug("Requesting pull request info from bitbucket server base url: {} and pull request info: {}", baseUrl, pullRequest);
 
         final Mono<JsonDocument> bitBucketServerResponse = getPullRequestInfo(authHeader, pullRequest, baseUrl);
