--- conflicted
+++ resolved
@@ -75,14 +75,9 @@
         final Set<String> expenseReportIds = cardRequest.getTokens(EXPENSE_REPORT_ID);
 
         return Flux.fromIterable(expenseReportIds)
-<<<<<<< HEAD
-                .flatMap(expenseReportId -> getCardsForExpenseReport(
+                .flatMap(expenseReportId -> getCardForExpenseReport(
                         authHeader, expenseReportId, baseUrl,
                         routingPrefix, locale, request))
-=======
-                .flatMap(expenseReportId -> getCardForExpenseReport(
-                        authHeader, expenseReportId, baseUrl, routingPrefix, locale))
->>>>>>> ecd3a371
                 .collect(Cards::new, (cards, card) -> cards.getCards().add(card))
                 .defaultIfEmpty(new Cards())
                 .subscriberContext(Reactive.setupContext());
