--- conflicted
+++ resolved
@@ -47,11 +47,8 @@
           "action_key": "OPEN_IN",
           "request": {},
           "user_input": [],
-<<<<<<< HEAD
-          "completed_label": "OPEN"
-=======
+          "completed_label": "OPEN",
           "allow_repeated":true
->>>>>>> f5f13c99
         },
         {
           "id": "00000000-0000-0000-0000-000000000000",
@@ -138,11 +135,8 @@
           "action_key": "OPEN_IN",
           "request": {},
           "user_input": [],
-<<<<<<< HEAD
-          "completed_label": "OPEN"
-=======
+          "completed_label": "OPEN",
           "allow_repeated":true
->>>>>>> f5f13c99
         }
       ]
     }
